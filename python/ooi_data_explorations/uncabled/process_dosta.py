--- conflicted
+++ resolved
@@ -130,9 +130,6 @@
     #   dcl_controller_timestamp == time, redundant so can remove
     #   internal_timestamp, there is no internal instrument clock
     #   product_number, these are all 4831s and captured in global attributes
-<<<<<<< HEAD
-    ds = ds.drop(['dcl_controller_timestamp', 'product_number', 'internal_timestamp'])
-=======
     #   estimated_oxygen_concentration_qc_executed, preliminary data product no QC tests should be applied
     #   estimated_oxygen_concentration_qc_results, preliminary data product no QC tests should be applied
     #   estimated_oxygen_saturation_qc_executed, preliminary data product no QC tests should be applied
@@ -144,7 +141,6 @@
     for var in ds.variables:
         if var in drop_list:
             ds = ds.drop(var)
->>>>>>> e20253c9
 
     # rename some of the variables for better clarity
     rename = {
