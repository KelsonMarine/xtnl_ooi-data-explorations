#!/usr/bin/env python
# -*- coding: utf-8 -*-
from ooi_data_explorations.common import inputs, m2m_collect, m2m_request, load_gc_thredds, \
    get_vocabulary, update_dataset, ENCODINGS
from ooi_data_explorations.qartod.qc_processing import parse_qc

# load configuration settings
ATTRS = {
    'spectrum_average': {
        'long_name': 'Spectrum Average',
        'comment': 'Average value from the raw spectral measurements.',
        'units': 'counts'
    },
    'nitrate_concentration': {
        'long_name': 'Dissolved Nitrate Concentration',
        'comment': 'Dissolved Nitrate Concentration, uncorrected for temperature and salinity effects.',
        'units': 'umol L-1',
        'data_product_identifier': 'NITRDIS_L1',
    },
    'corrected_nitrate_concentration': {
        'long_name': 'Corrected Dissolved Nitrate Concentration',
        'standard_name': 'mole_concentration_of_nitrate_in_sea_water',
        'comment': 'Temperature and salinity corrected dissolved nitrate concentration.',
        'units': 'umol L-1',
        'data_product_identifier': 'NITRTSC_L2',
        'ancillary_variables': ('sea_water_temperature sea_water_practical_salinity raw_spectral_measurements '
                                'dark_value_used_for_fit')
    },
    'raw_spectral_measurements': {
        'long_name': 'Raw Spectral Measurements',
        'comment': ('The raw absorption spectra is an array of values, measured in counts and produced by the SUNA '
                    'based on the ultraviolet (UV) absorption characteristics of the components of seawater (including '
                    'dissolved nitrate). The raw spectral measurements, between 217 and 240 nm, are used to calculate '
                    'the nitrate concentrations.'),
        'data_product_identifier': 'NITROPT_L0',
        'units': 'counts'
    },
    'wavelength_index': {
        'long_name': 'Wavelength Index',
        'comment': ('Indexing array, with values between 0 and 255, for the raw spectral measurements. Each SUNA '
                    'measures between 190 and 370 nm, approximately every 0.7 nm. The exact wavelengths used are '
                    'specific to each instrument.'),
        # 'units': ''  # deliberately left blank, no units for this variable
    }
}

import datetime
import numpy as np
import os


def quality_checks(ds):
    """
    Quality assessment of the raw and calculated nitrate concentration data
    using a susbset of the QARTOD flags to indicate the quality. QARTOD
    flags used are:

        1 = Pass
        3 = Suspect or of High Interest
        4 = Fail

    The final flag value represents the worst case assessment of the data quality.

    :param ds: xarray dataset with the raw signal data and the calculated
               seawater pH
    :return qc_flag: array of flag values indicating seawater pH quality
    """
    qc_flag = ds['time'].astype('int32') * 0 + 1   # default flag values, no errors

    # "RMSE: The root-mean-square error parameter from the SUNA V2 can be used to make
    # an estimate of how well the nitrate spectral fit is. This should usually be less than 1E-3. If
    # it is higher, there is spectral shape (likely due to CDOM) that adversely impacts the nitrate
    # estimate." SUNA V2 vendor documentation (Sea-Bird Scientific Document# SUNA180725)
    m = ds.fit_rmse > 0.001  # per the vendor documentation
    qc_flag[m] = 3
    m = ds.fit_rmse > 0.100  # based on experience with the instrument data sets
    qc_flag[m] = 4

    # "Absorption: The data output of the SUNA V2 is the absorption at 350 nm and 254 nm
    # (A350 and A254). These wavelengths are outside the nitrate absorption range and can be
    # used to make an estimate of the impact of CDOM. If absorption is high (>1.3 AU), the
    # SUNA will not be able to collect adequate light to make a measurement." SUNA V2 vendor
    # documentation (Sea-Bird Scientific Document# SUNA180725)
    m254 = ds.absorbance_at_254_nm > 1.3
    qc_flag[m254] = 4
    m350 = ds.absorbance_at_350_nm > 1.3
    qc_flag[m350] = 4

    # test for failed dark value measurements (can't be less than 0)
    m = ds.dark_value_used_for_fit <= 0
    qc_flag[m] = 4

    # test for a blocked absorption channel (or a failed lamp)
    m = ds.spectrum_average < 10000
    qc_flag[m] = 4

    # test for out of range corrected dissolved nitrate readings
    m = (ds.corrected_nitrate_concentration.values < -2.0) | (ds.corrected_nitrate_concentration.values > 3000)
    qc_flag[m] = 4

    return qc_flag


def suna_datalogger(ds, burst=True):
    """
    Takes SUNA data recorded by the data loggers used in the CGSN/EA moorings
    and cleans up the data set to make it more user-friendly.  Primary task is
    renaming parameters and dropping some that are of limited use. Additionally,
    re-organize some variables to permit better assessments of the data.

    :param ds: initial nutnr data set downloaded from OOI via the M2M system
    :param burst: resample the data to the defined time interval
    :return ds: cleaned up data set
    """
    # drop some variables:
    #   checksum = used to parse data, is not parsed if the checksum fails so no longer needed
    #   frame_type = remove the dark frames if recorded, then remove
    #   humidity = not measured, no need to include
    ds = ds.reset_coords()
    # CGSN update # 2: now this does a check to the shape, to determine if a 1 or 2-d array
    # For 2-D array, may have to call .value to load into memory if working
    if len(ds["frame_type"].shape) == 1:
        ds['frame_type'] = ds['frame_type'].astype(str)
    else:
        ds['frame_type'] = ('time', [int(''.join(x.astype(str))) for x in ds.frame_type.data])
    ds = ds.where(ds.frame_type == 'SLF', drop=True)  # remove the dark frames
    ds = ds.drop(['checksum', 'frame_type', 'humidity'])

    # convert the instrument date and time values to a floating point number with the time in seconds, and then
    # update the internal_timestamp with the values as it was not set correctly during parsing and defaults to 1900.
    date_of_sample = ds.date_of_sample.values.astype(str)
    ddate = [datetime.datetime.strptime(dd[:7], '%Y%j') for dd in date_of_sample]
    dhour = [datetime.timedelta(hours=dh) for dh in ds.time_of_sample.values]
    internal_timestamp = np.array([np.datetime64(ddate[i] + dhour[i]) for i in range(len(ddate))])
    ds['internal_timestamp'] = ('time', internal_timestamp.astype(float) / 10.0 ** 6)
    ds['internal_timestamp'].attrs = dict({
        'long_name': 'Internal NUTNR Clock Time',
        'standard_name': 'time',
        'units': 'seconds since 1900-01-01T00:00:00.000Z',
        'calendar': 'gregorian',
        'comment': ('Comparing the instrument internal clock versus the GPS referenced sampling time will allow for '
                    'calculations of the instrument clock offset and drift. Useful when working with the '
                    'recovered instrument data where no external GPS referenced clock is available.')
    })
    ds = ds.drop(['date_of_sample', 'time_of_sample'])

    # check for data from a co-located CTD, if not present add with appropriate attributes
    if 'sea_water_temperature' not in ds.variables:
        ds['sea_water_temperature'] = ('time', ds['deployment'].data * np.nan)
        ds['sea_water_temperature'].attrs = {
            'comment': ('Normally this would be sea water temperature data from a co-located CTD. However, data from ' +
                        'that sensor is unavailable. This value has been filled with NaNs to preserve the structure ' +
                        'of the data set.'),
            'data_product_identifier': 'TEMPWAT_L1',
            'long_name': 'Sea Water Temperature',
            'standard_name': 'sea_water_temperature',
            'units': 'degree_Celsius'
        }

        ds['sea_water_practical_salinity'] = ('time', ds['deployment'].data * np.nan)
        ds['sea_water_practical_salinity'].attrs = {
            'long_name': 'Sea Water Practical Salinity',
            'standard_name': 'sea_water_practical_salinity',
            'units': '1',
            'comment': ('Normally this would be seawater salinity data from a co-located CTD. However, data from ' +
                        'that sensor is unavailable. This value has been filled with NaNs to preserve the structure ' +
                        'of the data set.'),
            'data_product_identifier': 'PRACSAL_L2'
        }

    # rename some variables for better clarity
    rename = {
        'nutnr_absorbance_at_254_nm': 'absorbance_at_254_nm',
        'nutnr_absorbance_at_350_nm': 'absorbance_at_350_nm',
        'nutnr_bromide_trace': 'bromide_trace',
        'nutnr_current_main': 'current_main',
        'nutnr_dark_value_used_for_fit': 'dark_value_used_for_fit',
        'nutnr_fit_base_1': 'fit_base_1',
        'nutnr_fit_base_2': 'fit_base_2',
        'nutnr_fit_rmse': 'fit_rmse',
        'nutnr_integration_time_factor': 'integration_time_factor',
        'nutnr_nitrogen_in_nitrate': 'nitrogen_in_nitrate',
        'nutnr_spectrum_average': 'spectrum_average',
        'nutnr_voltage_int': 'voltage_instrument',
        'temp_spectrometer': 'temperature_spectrometer',
        'temp_lamp': 'temperature_lamp',
        'temp_interior': 'temperature_interior',
        'spectral_channels': 'raw_spectral_measurements',
        'salinity_corrected_nitrate': 'corrected_nitrate_concentration',
        'salinity_corrected_nitrate_qc_results': 'corrected_nitrate_concentration_qc_results',
        'salinity_corrected_nitrate_qc_executed': 'corrected_nitrate_concentration_qc_executed',
        'wavelength': 'wavelength_index'
    }
    for key, value in rename.items():
        if key in ds.variables:
            ds = ds.rename({key: value})
            ds[value].attrs['ooinet_variable_name'] = key

    # reset some attributes
    for key, value in ATTRS.items():
        for atk, atv in value.items():
            if key in ds.variables:
                ds[key].attrs[atk] = atv

    # address incorrectly set units and variable types
    ds['dark_value_used_for_fit'].attrs['units'] = 'counts'
<<<<<<< HEAD
    if 'string19' in ds.dims.keys():
        ds['serial_number'] = ('time', [int(''.join(x.astype(str))) for x in ds.serial_number.data[:, :, 0]])
    else:
        ds['serial_number'] = ('time', [int(''.join(x.astype(str))) for x in ds.serial_number.data])
    ds['serial_number'].attrs = dict({
        'long_name': 'Serial Number',
        # 'units': '', deliberately left blank, unit-less value
        'comment': 'Instrument serial number'
    })
=======
    # CGSN update # 2: now this does a check to the shape, to determine if a 1 or 2-d array
    # For 2-D array, may have to call .value to load into memory if working
    if len(ds['serial_number'].shape) == 1:
        ds['serial_number'] = ds['serial_number'].astype(int)
    else:
        ds['serial_number'] = ('time', [int(''.join(x.astype(str))) for x in ds.serial_number.data])
        ds['serial_number'].attrs = dict({
            'long_name': 'Serial Number',
            'units': '', # deliberately left blank, unitless value
            'comment': ('Instrument serial number'),
        })
>>>>>>> 842f90e9

    # parse the OOI QC variables and add QARTOD style QC summary flags to the data, converting the
    # bitmap represented flags into an integer value representing pass == 1, suspect or of high
    # interest == 3, and fail == 4.
    ds = parse_qc(ds)

    # test the data quality using additional instrument variables
    ds['nitrate_sensor_quality_flag'] = quality_checks(ds)

    if burst:   # re-sample the data to a defined time interval using a median average
        # create the burst averaging
        burst = ds
        burst.load()
        burst = burst.resample(time='900s', base=3150, loffset='450s', skipna=True).median(keep_attrs=True)
        burst = burst.where(~np.isnan(burst.deployment), drop=True)

        # save the newly averaged data
        ds = burst

        # and reset some data types
        data_types = ['deployment', 'spectrum_average', 'serial_number', 'dark_value_used_for_fit',
                      'raw_spectral_measurements']
        for v in data_types:
            ds[v] = ds[v].astype('int32')

    return ds


def suna_instrument(ds, burst=True):
    """
    Takes SUNA data recorded internally by the Sea-Bird SUNA dissolved nitrate
    sensor and cleans up the data set to make it more user-friendly.  Primary
    task is renaming parameters and dropping some that are of limited use.
    Additionally, re-organize some variables to permit better assessments of
    the data.

    :param ds: initial nutnr data set downloaded from OOI via the M2M system
    :param burst: resample the data to the defined time interval
    :return ds: cleaned up data set
    """
    # drop some variables:
    #   checksum = used to parse data, is not parsed if the checksum fails so no longer needed
    #   frame_type = remove the dark frames if recorded, then remove
    #   humidity = not measured, no need to include
    #   internal_timestamp == time, redundant so can remove
    #   date_of_sample = used to construct the internal_timestamp
    #   time_of_sample = used to construct the internal_timestamp
    ds = ds.reset_coords()
    # CGSN update: switched to simple type conversion - handles byte type arrays
    ds['frame_type'] = ('time', [''.join(x.astype(str)) for x in ds.frame_type.data])
    ds = ds.where(ds.frame_type == 'SLF', drop=True)  # remove the dark frames
    ds = ds.drop(['checksum', 'frame_type', 'humidity', 'date_of_sample', 'time_of_sample'])

    # check for data from a co-located CTD, if not present add with appropriate attributes
    if 'sea_water_temperature' not in ds.variables:
        ds['sea_water_temperature'] = ('time', ds['deployment'].data * np.nan)
        ds['sea_water_temperature'].attrs = {
            'comment': ('Normally this would be sea water temperature data from a co-located CTD. However, data from ' +
                        'that sensor is unavailable. This value has been filled with NaNs to preserve the structure ' +
                        'of the data set.'),
            'data_product_identifier': 'TEMPWAT_L1',
            'long_name': 'Sea Water Temperature',
            'standard_name': 'sea_water_temperature',
            'units': 'degree_Celsius'
        }

        ds['sea_water_practical_salinity'] = ('time', ds['deployment'].data * np.nan)
        ds['sea_water_practical_salinity'].attrs = {
            'long_name': 'Sea Water Practical Salinity',
            'standard_name': 'sea_water_practical_salinity',
            'units': '1',
            'comment': ('Normally this would be seawater salinity data from a co-located CTD. However, data from ' +
                        'that sensor is unavailable. This value has been filled with NaNs to preserve the structure ' +
                        'of the data set.'),
            'data_product_identifier': 'PRACSAL_L2'
        }

    # rename some variables for better clarity
    rename = {
        'nutnr_absorbance_at_254_nm': 'absorbance_at_254_nm',
        'nutnr_absorbance_at_350_nm': 'absorbance_at_350_nm',
        'nutnr_bromide_trace': 'bromide_trace',
        'nutnr_current_main': 'current_main',
        'nutnr_dark_value_used_for_fit': 'dark_value_used_for_fit',
        'nutnr_fit_base_1': 'fit_base_1',
        'nutnr_fit_base_2': 'fit_base_2',
        'nutnr_fit_rmse': 'fit_rmse',
        'nutnr_integration_time_factor': 'integration_time_factor',
        'nutnr_nitrogen_in_nitrate': 'nitrogen_in_nitrate',
        'nutnr_spectrum_average': 'spectrum_average',
        'nutnr_voltage_int': 'voltage_instrument',
        'temp_spectrometer': 'temperature_spectrometer',
        'temp_lamp': 'temperature_lamp',
        'temp_interior': 'temperature_interior',
        'spectral_channels': 'raw_spectral_measurements',
        'salinity_corrected_nitrate': 'corrected_nitrate_concentration',
        'salinity_corrected_nitrate_qc_results': 'corrected_nitrate_concentration_qc_results',
        'salinity_corrected_nitrate_qc_executed': 'corrected_nitrate_concentration_qc_executed',
        'wavelength': 'wavelength_index'
    }
    for key, value in rename.items():
        if key in ds.variables:
            ds = ds.rename({key: value})
            ds[value].attrs['ooinet_variable_name'] = key

    # reset some attributes
    for key, value in ATTRS.items():
        for atk, atv in value.items():
            if key in ds.variables:
                ds[key].attrs[atk] = atv

    # address incorrectly set units and variable types
    ds['dark_value_used_for_fit'].attrs['units'] = 'counts'
<<<<<<< HEAD
    if 'string19' in ds.dims.keys():
        ds['serial_number'] = ('time', [int(''.join(x.astype(str))) for x in ds.serial_number.data[:, :, 0]])
    else:
        ds['serial_number'] = ('time', [int(''.join(x.astype(str))) for x in ds.serial_number.data])
    ds['serial_number'].attrs = dict({
        'long_name': 'Serial Number',
        # 'units': '', deliberately left blank, unitless value
        'comment': 'Instrument serial number'
    })
=======
    # CGSN update # 2: now this does a check to the shape, to determine if a 1 or 2-d array
    # For 2-D array, may have to call .value to load into memory if working
    if len(ds['serial_number'].shape) == 1:
        ds['serial_number'] = ds['serial_number'].astype(int)
    else:
        ds['serial_number'] = ('time', [int(''.join(x.astype(str))) for x in ds.serial_number.data])
        ds['serial_number'].attrs = dict({
            'long_name': 'Serial Number',
            'units': '', #deliberately left blank, unitless value
            'comment': ('Instrument serial number'),
        })
>>>>>>> 842f90e9

    # parse the OOI QC variables and add QARTOD style QC summary flags to the data, converting the
    # bitmap represented flags into an integer value representing pass == 1, suspect or of high
    # interest == 3, and fail == 4.
    ds = parse_qc(ds)

    # test the data quality using additional instrument variables
    ds['nitrate_sensor_quality_flag'] = quality_checks(ds)

    if burst:   # re-sample the data to a defined time interval using a median average
        # create the burst averaging
        burst = ds
        burst.load()
        burst = burst.resample(time='900s', base=3150, loffset='450s', skipna=True).median(keep_attrs=True)
        burst = burst.where(~np.isnan(burst.deployment), drop=True)

        # save the newly averaged data
        ds = burst

        # and reset some data types
        data_types = ['deployment', 'spectrum_average', 'serial_number', 'dark_value_used_for_fit',
                      'raw_spectral_measurements']
        for v in data_types:
            ds[v] = ds[v].astype('int32')

    return ds


def suna_cspp(ds):
    """
    Takes SUNA data recorded by the CSPP loggers used by the Endurance Array
    and cleans up the data set to make it more user-friendly.  Primary task is
    renaming parameters and dropping some that are of limited use. Additionally,
    re-organize some variables to permit better assessments of the data.

    :param ds: initial NUTNR data set downloaded from OOI as NetCDF file
    :return ds: cleaned up data set
    """
    # re-join the frame type into a single string rather than an array
    ds = ds.reset_coords()
    ds['frame_type'] = ('time', [''.join(x.astype(str)) for x in ds.frame_type.data])
    ds = ds.where(ds.frame_type == 'SLB', drop=True)  # keep the light frames, dropping the dark frames

    # drop some variables:
    #   suspect_timestamp = not used
    #   internal_timestamp = not accurate, don't use
    #   day_of_year = used to construct the internal_timestamp, not accurate
    #   time_of_sample = used to construct the internal_timestamp, not accurate
    #   year = used to construct the internal_timestamp, not accurate
    #   ctd_time_uint32 = filled with 0's, dropping
    #   profiler_timestamp == time, redundant
    #   frame_type = no longer needed after using to filter above
    #   nutnr_nitrogen_in_nitrate_qc_* = incorrectly applied QC tests
    #   sea_water_*_qc_* = surprisingly, gross range tests against fill values fail....
    drop_list = ['suspect_timestamp', 'internal_timestamp', 'day_of_year', 'time_of_sample', 'year',
                 'ctd_time_uint32', 'profiler_timestamp', 'frame_type',
                 'nutnr_nitrogen_in_nitrate_qc_executed', 'nutnr_nitrogen_in_nitrate_qc_results',
                 'sea_water_pressure_qc_executed', 'sea_water_pressure_qc_results',
                 'sea_water_temperature_qc_executed', 'sea_water_temperature_qc_results',
                 'sea_water_practical_salinity_qc_executed', 'sea_water_practical_salinity_qc_results']
    for var in ds.variables:
        if var in drop_list:
            ds = ds.drop(var)

    # rename some variables for better clarity
    rename = {
        'nutnr_absorbance_at_254_nm': 'absorbance_at_254_nm',
        'nutnr_absorbance_at_350_nm': 'absorbance_at_350_nm',
        'nutnr_bromide_trace': 'bromide_trace',
        'nutnr_current_main': 'current_main',
        'nutnr_dark_value_used_for_fit': 'dark_value_used_for_fit',
        'nutnr_fit_base_1': 'fit_base_1',
        'nutnr_fit_base_2': 'fit_base_2',
        'nutnr_fit_rmse': 'fit_rmse',
        'nutnr_integration_time_factor': 'integration_time_factor',
        'nutnr_nitrogen_in_nitrate': 'nitrogen_in_nitrate',
        'nutnr_spectrum_average': 'spectrum_average',
        'nutnr_voltage_int': 'voltage_instrument',
        'temp_spectrometer': 'temperature_spectrometer',
        'temp_lamp': 'temperature_lamp',
        'temp_interior': 'temperature_interior',
        'spectral_channels': 'raw_spectral_measurements',
        'salinity_corrected_nitrate': 'corrected_nitrate_concentration',
        'salinity_corrected_nitrate_qc_results': 'corrected_nitrate_concentration_qc_results',
        'salinity_corrected_nitrate_qc_executed': 'corrected_nitrate_concentration_qc_executed',
        'wavelength': 'wavelength_index'
    }
    for key, value in rename.items():
        if key in ds.variables:
            ds = ds.rename({key: value})
            ds[value].attrs['ooinet_variable_name'] = key

    # reset some attributes
    for key, value in ATTRS.items():
        for atk, atv in value.items():
            if key in ds.variables:
                ds[key].attrs[atk] = atv

    # properly assign the co-located CTD data to the correct variable names
    ds['sea_water_pressure'] = ds['int_ctd_pressure']
    ds['sea_water_temperature'] = ds['ctdpf_j_cspp_instrument_recovered-sea_water_temperature']
    ds['sea_water_practical_salinity'] = ds['ctdpf_j_cspp_instrument_recovered-sea_water_practical_salinity']
    ds = ds.drop(['int_ctd_pressure', 'ctdpf_j_cspp_instrument_recovered-sea_water_practical_salinity',
                  'ctdpf_j_cspp_instrument_recovered-sea_water_temperature'])

    # address incorrectly set units and variable types
    ds['dark_value_used_for_fit'].attrs['units'] = 'counts'

    # parse the OOI QC variables and add QARTOD style QC summary flags to the data, converting the
    # bitmap represented flags into an integer value representing pass == 1, suspect or of high
    # interest == 3, and fail == 4.
    ds = parse_qc(ds)

    # test the data quality using additional instrument variables
    ds['nitrate_sensor_quality_flag'] = quality_checks(ds)

    return ds


def main(argv=None):
    args = inputs(argv)
    site = args.site
    node = args.node
    sensor = args.sensor
    method = args.method
    stream = args.stream
    deploy = args.deploy
    start = args.start
    stop = args.stop
    burst = args.burst

    if stream not in ['suna_dcl_recovered', 'suna_instrument_recovered']:
        raise SystemExit('Data from the Satlantic ISUS dissolved nitrate sensor will not be supported at this time.')

    # check if we are specifying a deployment or a specific date and time range
    if not deploy or (start and stop):
        return SyntaxError('You must specify either a deployment number or beginning and end dates of interest.')

    # if we are specifying a deployment number, then get the data from the Gold Copy THREDDS server
    if deploy:
        # download the data for the deployment
        nutnr = load_gc_thredds(site, node, sensor, method, stream, ('.*deployment%04d.*NUTNR.*\\.nc$' % deploy))

        # check to see if we downloaded any data
        if not nutnr:
            exit_text = ('Data unavailable for %s-%s-%s, %s, %s, deployment %d.' % (site, node, sensor, method,
                                                                                    stream, deploy))
            raise SystemExit(exit_text)
    else:
        # otherwise, request the data for download from OOINet via the M2M API using the specified dates
        r = m2m_request(site, node, sensor, method, stream, start, stop)
        if not r:
            exit_text = ('Request failed for %s-%s-%s, %s, %s, from %s to %s.' % (site, node, sensor, method,
                                                                                  stream, start, stop))
            raise SystemExit(exit_text)

        # Valid M2M request, start downloading the data
        nutnr = m2m_collect(r, '.*NUTNR.*\\.nc$')

        # check to see if we downloaded any data
        if not nutnr:
            exit_text = ('Data unavailable for %s-%s-%s, %s, %s, from %s to %s.' % (site, node, sensor, method,
                                                                                    stream, start, stop))
            raise SystemExit(exit_text)

    # clean-up and reorganize
    if node == 'SP001':
        # this NUTNR is part of a CSPP
        nutnr = suna_cspp(nutnr)
    else:
        if method in ['telemetered', 'recovered_host']:
            nutnr = suna_datalogger(nutnr, burst)
        else:
            nutnr = suna_instrument(nutnr, burst)

    vocab = get_vocabulary(site, node, sensor)[0]
    nutnr = update_dataset(nutnr, vocab['maxdepth'])

    # save the data to disk
    out_file = os.path.abspath(args.outfile)
    if not os.path.exists(os.path.dirname(out_file)):
        os.makedirs(os.path.dirname(out_file))

    nutnr.to_netcdf(out_file, mode='w', format='NETCDF4', engine='h5netcdf', encoding=ENCODINGS)


if __name__ == '__main__':
    main()<|MERGE_RESOLUTION|>--- conflicted
+++ resolved
@@ -48,7 +48,6 @@
 import numpy as np
 import os
 
-
 def quality_checks(ds):
     """
     Quality assessment of the raw and calculated nitrate concentration data
@@ -204,17 +203,6 @@
 
     # address incorrectly set units and variable types
     ds['dark_value_used_for_fit'].attrs['units'] = 'counts'
-<<<<<<< HEAD
-    if 'string19' in ds.dims.keys():
-        ds['serial_number'] = ('time', [int(''.join(x.astype(str))) for x in ds.serial_number.data[:, :, 0]])
-    else:
-        ds['serial_number'] = ('time', [int(''.join(x.astype(str))) for x in ds.serial_number.data])
-    ds['serial_number'].attrs = dict({
-        'long_name': 'Serial Number',
-        # 'units': '', deliberately left blank, unit-less value
-        'comment': 'Instrument serial number'
-    })
-=======
     # CGSN update # 2: now this does a check to the shape, to determine if a 1 or 2-d array
     # For 2-D array, may have to call .value to load into memory if working
     if len(ds['serial_number'].shape) == 1:
@@ -226,7 +214,6 @@
             'units': '', # deliberately left blank, unitless value
             'comment': ('Instrument serial number'),
         })
->>>>>>> 842f90e9
 
     # parse the OOI QC variables and add QARTOD style QC summary flags to the data, converting the
     # bitmap represented flags into an integer value representing pass == 1, suspect or of high
@@ -340,17 +327,6 @@
 
     # address incorrectly set units and variable types
     ds['dark_value_used_for_fit'].attrs['units'] = 'counts'
-<<<<<<< HEAD
-    if 'string19' in ds.dims.keys():
-        ds['serial_number'] = ('time', [int(''.join(x.astype(str))) for x in ds.serial_number.data[:, :, 0]])
-    else:
-        ds['serial_number'] = ('time', [int(''.join(x.astype(str))) for x in ds.serial_number.data])
-    ds['serial_number'].attrs = dict({
-        'long_name': 'Serial Number',
-        # 'units': '', deliberately left blank, unitless value
-        'comment': 'Instrument serial number'
-    })
-=======
     # CGSN update # 2: now this does a check to the shape, to determine if a 1 or 2-d array
     # For 2-D array, may have to call .value to load into memory if working
     if len(ds['serial_number'].shape) == 1:
@@ -362,7 +338,6 @@
             'units': '', #deliberately left blank, unitless value
             'comment': ('Instrument serial number'),
         })
->>>>>>> 842f90e9
 
     # parse the OOI QC variables and add QARTOD style QC summary flags to the data, converting the
     # bitmap represented flags into an integer value representing pass == 1, suspect or of high
